# -*- coding: utf-8 -*-

""" apwlib
    ------
    
    Copyright (C) 2012 Adrian Price-Whelan

    This program is free software: you can redistribute it and/or modify
    it under the terms of the GNU General Public License as published by
    the Free Software Foundation, either version 3 of the License, or
    (at your option) any later version.

    This program is distributed in the hope that it will be useful,
    but WITHOUT ANY WARRANTY; without even the implied warranty of
    MERCHANTABILITY or FITNESS FOR A PARTICULAR PURPOSE.  See the
    GNU General Public License for more details.

    You should have received a copy of the GNU General Public License
    along with this program.  If not, see <http://www.gnu.org/licenses/>.
"""

################################################################################
# Geometry.py - A Python module with convenience classes for dealing with 
#               geometric objects
#

"""
TODO:
    - More unit tests!
    - Finish CoordinateSystem and subclasses
"""

__author__ = 'Adrian Price-Whelan <adrn@astro.columbia.edu>'
__all__ = ["Angle", "RA", "Dec", "RADec"]

# Standard library dependencies (e.g. sys, os)
#from math import cos, acos, sin, radians, degrees
import math
import copy

# Project Dependencies
import convert
import astrodatetime
from custom_errors import *
import globals

class Angle(object):
    """ This class represents an Angle. 
        
        The units must be specified by the units parameter.
        Degrees and hours both accept either a string like '15:23:14.231,' or a
        decimal representation of the value, e.g. 15.387. For more explicit calls,
        use the convenience functions `fromDegrees`, `fromRadians`, and `fromHours`.
        
        Parameters
        ----------
        angle : float, int, str
            The angle value
        units : {'degrees', 'radians', 'hours'}

    """
    
    def __init__(self, angle, units):
        # Make the `units` string lower case, and validate the `units`
        lowUnits = units.lower()
                
        try:
            if lowUnits == "degrees":
                self.radians = math.radians(convert.parseDegrees(angle))
                
            elif lowUnits == "radians":
                self.radians = float(angle)
                
            elif lowUnits == "hours":
                # can accept string or float in any valid format
                self.radians = convert.hoursToRadians(convert.parseHours(angle))
            
            else:
                raise IllegalUnitsError(units)
        except ValueError:
            raise ValueError("{1}: the angle value given couldn't be parsed (was of type {0})".format(type(angle).__name__, type(self).__name__))
    
    @classmethod
    def fromDegrees(cls, val): 
        """ Create an `Angle` object with input units of Degrees """
        return cls(val, units="degrees")
        
    @classmethod
    def fromHours(cls, val):
        """ Create an `Angle` object with input units of Hours """
        return cls(val, units="hours")
        
    @classmethod
    def fromRadians(cls, val):
        """ Create an `Angle` object with input units of Radians """
        return cls(val, units="radians")
    
    @classmethod
    def fromAngle(cls, angle):
        """ Creates an `Angle` object from an `Angle` object """
        return cls(angle.radians, units="radians")
        
    @classmethod
    def fromDatetime(cls, dt):
        """ Create an `Angle` object with a Python `datetime.datetime` object """
        return cls(convert.datetime2decimalTime(dt), units="hours")

    def __repr__(self):
        return "<{2}: {0} degrees ({1})>".format(math.degrees(self.radians), convert.degreesToString(self.degrees), type(self).__name__)
    
    @property
    def degrees(self):
        """ Returns the angle's value in degrees (read-only property). """
        return math.degrees(self.radians) # converts radians to degrees
    
    @property
    def hours(self):
        """ Returns the angle's value in hours (read-only property). """
        return convert.radiansToHours(self.radians)

    @property
    def hms(self):
        """ Returns the angle's value in hours, and print as an (h,m,s) tuple (read-only property). """
        return convert.hoursToHMS(convert.radiansToHours(self.radians))

    def string(self, units="degrees", decimal=False, sep=" ", precision=5, pad=False): 
        """ Returns a string representation of the angle.
        
            Parameters
            ----------
            units : str
                Specifies the units, value should be one of the allowed units values (see: `Angle`)
            decimal : bool
                Specifies whether to return a sexagesimal representation (e.g. a tuple 
                (hours, minutes, seconds)), or decimal
            sep : str
                The separator between numbers in a sexagesimal representation, e.g. 12:41:11.1241
                where the separator is ":". Also accepts 2 or 3 separators, e.g. 12h41m11.1241s would be sep="hms",
                or 11-21:17.124 would be sep="-:"
        """
        
        lowUnits = units.lower()
        
        if lowUnits == "degrees":
            if decimal:
                return ("{0:0." + str(precision) + "f}").format(self.degrees)
            else:
                return convert.degreesToString(self.degrees, precision=precision, sep=sep, pad=pad)
                
        elif lowUnits == "radians":
            return str(self.radians)
                
        elif lowUnits == "hours":
            if decimal:
                return ("{0:0." + str(precision) + "f}").format(self.hours)
            else:
                return convert.hoursToString(self.hours, precision=precision, sep=sep, pad=pad)
        else:
            raise IllegalUnitsError(units)
            
    def normalize(self, bounds, units, inplace=False):
        """ Normalize the angle to be within the bounds specified. If inplace==True, 
            this replace the internal values, otherwise it returns a new Angle object.
            
            Parameters
            ----------
            bounds : tuple
                A tuple with 2 values (low, hi) where this is the range you would like
                to normalize the angle to. For example, if you have an angle value of 
                752.1834 but you want it to be within the range -180 -> +180, you can
                specifiy `Angle.normalize((-180, 180), units="degrees")`.
        """
        
        # Validate the units
        lowUnits = units.lower()
        convert.parseDegrees(bounds[1])
        if lowUnits == "degrees":
            radianBounds = (math.radians(convert.parseDegrees(bounds[0])), math.radians(convert.parseDegrees(bounds[1])))
        elif lowUnits == "radians":
            radianBounds = (float(bounds[0]), float(bounds[1]))
        elif lowUnits == "hours":
            radianBounds = (convert.hoursToRadians(convert.parseHours(bounds[0])), convert.hoursToRadians(convert.parseHours(bounds[1])))
        
        if inplace:
            obj = self
        else:
            obj = copy.copy(self)
        
        if obj.radians < radianBounds[0]:
            obj.radians = obj.radians % radianBounds[1]
            
        elif obj.radians >= radianBounds[1]:
            if radianBounds[0] == 0:
                obj.radians = obj.radians % radianBounds[1]
            else:
                obj.radians = obj.radians % radianBounds[0]
        
        return obj
    
    def __radians__(self): return self.radians
    def __degrees__(self): return self.degrees
    
    # Addition
    def __add__(self, other, option='left'):
        if not isinstance(otherCopy, Angle): 
            raise TypeError("Can't add an {1} object and a {0}!".format(otherCopy.__class__, type(self).__name__))
            
        if option == 'left':
            return Angle.fromRadians(self.radians + other.radians)
        elif option == 'right':
            return Angle.fromRadians(other.radians + self.radians)
    def __radd__(self, other): return self.__add__(other, 'right')
    
    # Subtraction
    def __sub__(self, other, option='left'):
        if not isinstance(other, Angle): 
            raise TypeError("Can't subtract an {1} object and a {0}!".format(other.__class__, type(self).__name__))
        
        if option == 'left':
            return Angle.fromRadians(self.radians - other.radians)
        elif option == 'right':
            return Angle.fromRadians(other.radians - self.radians)
    def __rsub__(self, other): return self.__sub__(other, 'right')
    
    # Multiplication
    def __mul__(self, other, option='left'):
        if isinstance(other, Angle):
            raise TypeError("Multiplication is not supported between two {0} objects!".format(type(self).__name__))
        else:
            return Angle.fromRadians(self.radians * other)
    def __rmul__(self, other): return self.__mul__(other, option='right')
    
    # Division
    def __div__(self, other):
        if isinstance(other, Angle):
            raise TypeError("Division is not supported between two {0} objects!".format(type(self).__name__))
        else:
            return Angle.fromRadians(self.radians / other)
    def __rdiv__(self, other):
        if isinstance(other, Angle):
            raise TypeError("Division is not supported between two {0} objects!".format(type(self).__name__))
        else:
            return Angle.fromRadians(other / self.radians)
    
    def __truediv__(self, other):
        if isinstance(other, Angle):
            raise TypeError("Division is not supported between two {0} objects!".format(type(self).__name__))
        else:
            return Angle.fromRadians(self.radians / other)
    def __rtruediv__(self, other):
        if isinstance(other, Angle):
            raise TypeError("Division is not supported between two {0} objects!".format(type(self).__name__))
        else:
            return Angle.fromRadians(other / self.radians)

    def __neg__(self):
        return Angle.fromRadians(-self.radians)

class RA(Angle):
    """ Represents a J2000 Right Ascension 
    
        Accepts a Righ Ascension angle value. The angle parameter accepts degrees, 
        hours, or radians and the default units are hours.
        Degrees and hours both accept either a string like '15:23:14.231,' or a
        decimal representation of the value, e.g. 15.387.
        
        Parameters
        ----------
        angle : float, int
            The angle value
        units : string
            The units of the angle value
    
    """
    
    def __init__(self, angle, units=None):
        # Default units for Righ Ascension are hours
        if units == None:
            units = "hours"

        super(RA, self).__init__(angle, units)
    
    def hourAngle(self, lst, units="hours"):
        """ Given a Local Sidereal Time (LST), calculate the hour angle for this RA
        
            Parameters
            ----------
            lst : float, str, `Angle`
                A Local Sidereal Time (LST)
            units : str
                The units of the LST, if not an `Angle` object or datetime.datetime object
                .. note::
                    * if lst is **not** an `Angle`-like object, you can specify the units by passing a `units` parameter into the call
                    * this function currently returns an `Angle` object
        """
        # TODO : this should return an HA() object, and accept an Angle or LST object
        if not isinstance(lst, Angle):
            lst = Angle(lst, units)
        
        return Angle(lst.radians - self.radians, units="radians")
    
    def lst(self, hourAngle, units="hours"):
        """ Given an Hour Angle, calculate the Local Sidereal Time (LST) for this RA
    
            Parameters
            ----------
            ha :  float, str, `Angle`
                An Hour Angle
            units : str
                The units of the ha, if not an `Angle` object
            
            .. note:: if ha is *not* an Angle object, you can specify the units by passing a 'units' parameter into the call
                'units' can be radians, degrees, or hours
                this function always returns an Angle object
        """
        # TODO : I guess this should return an HA() object, and accept an Angle or LST object
        if not isinstance(ha, Angle):
            ha = Angle(ha, units)
            
        return Angle(ha.radians + self.radians, units="radians")
    
    def string(self, **kwargs):
        """ Re-implements the default Angle.string() method to ensure
            default units of hours
        """
        
        if not kwargs.has_key("units"):
            kwargs["units"] = "hours"
        
        return super(RA, self).string(**kwargs)

class Dec(Angle):
    """ Represents a J2000 Declination """
    
    def __init__(self, angle, units="degrees"):
        """ Accepts a Declination angle value. The angle parameter accepts degrees, 
            hours, or radians and the default units are hours.
            Degrees and hours both accept either a string like '15:23:14.231,' or a
            decimal representation of the value, e.g. 15.387.
        
            Parameters
            ----------
            angle : float, int
                The angular value
            units : str 
                The units of the specified declination
            
        """
        
        # Default units for Declination are degrees
        if units == None:
            units = "degrees"
        
        super(Dec, self).__init__(angle, units)
    
    def string(self, **kwargs):
        """ Re-implements the default Angle.string() method to ensure
            default units of degrees
        """
        
        if not kwargs.has_key("units"):
            kwargs["units"] = "degrees"
        
        return super(Dec, self).string(**kwargs)

class RADec(object):
    """ Represents a J2000 Equatorial coordinate system. """
    
    def __init__(self, radec, ra_units="hours", dec_units="degrees"):
        """ """
        if isinstance(radec, tuple):
            if isinstance(radec[0], RA):
                self.ra = radec[0]
            else:
                self.ra = RA(radec[0], ra_units)
            
            if isinstance(radec[1], Dec):
                self.dec = radec[1]
            else:
                self.dec = Dec(radec[1], dec_units)
        elif isinstance(radec, str):
            ra, dec = convert.parseRADecString(radec)
            self.ra = ra
            self.dec = dec
        else:
            raise ValueError("RADec: Invalid format! Must initilalize with a tuple (ra,dec) or a string.")
    
    def __repr__(self):
        """ """
        return "<RA: {0} (degrees) | Dec: {1} (degrees)>".format(self.ra.string(sep=":"), self.dec.string(sep=":", units="degrees"))
    
    def string(self, radec_sep=",", ra_units="hours", dec_units="degrees", **kwargs):
        """ """
        if not kwargs.has_key("decimal"):
            kwargs["decimal"] = True
        
        return "{0}{2}{1}".format(self.ra.string(units=ra_units, **kwargs), self.dec.string(units=dec_units, **kwargs), radec_sep)
    
    def Jstring(self):
        """ Returns a string formatted in the J2000 IAU standard:
            JHHMMSS.ss+DDMMSS.s
        """
        if self.dec.degrees > 0: dec_sep = "+"
        else: dec_sep = ""
         
        return "J{0}{2}{1}".format(self.ra.string(sep="", precision=2), self.dec.string(sep="", precision=1), dec_sep)
         
    
    def subtends(self, other):
<<<<<<< HEAD
        """ Calculate the angle subtended between 2 sets of coordinates on a sphere
    
=======
        """ Calculate the angle subtended by two coordinates on a sphere using
            Vincenty's formula.

>>>>>>> 7458ad53
            Parameters
            ----------
            other : RADec
                The other set of coordinates.
            
        """
        if not isinstance(other, RADec):
            raise ValueError("You must pass another RADec object into this function to calculate the angle subtended.")
        
        # This is the law of cosines, which suffers from rounding errors at small distances.
        #loc_ang = math.acos(math.sin(self.dec.radians)*math.sin(other.dec.radians) + math.cos(self.dec.radians)*math.cos(other.dec.radians)*math.cos(self.ra.radians - other.ra.radians))
        
        # -------------------------------------------------------------------------------
        # This implementation is Vincenty's formula. While obviously a little more
        # computationally expensive than the formula above, it is more accurate at all scales.
        # -------------------------------------------------------------------------------
        from math import sqrt, cos, sin, atan2
        
        # abbreviate for readability and to avoid the multiple stack calls
        (r1, d1) = (self.ra.radians, self.dec.radians)
        (r2, d2) = (other.ra.radians, other.dec.radians)
        dr = r1-r2
        
        X_nom = sqrt( (cos(d1)*sin(dr))**2 + (cos(d2)*sin(d1) - sin(d2)*cos(d1)*cos(dr))**2 )
        X_denom = sin(d2)*sin(d1) + cos(d2)*cos(d1)*cos(dr)
        ang = atan2(X_nom, X_denom)
                
        return Angle.fromRadians(ang)
    
    def convertTo(self, new_coordinates_class):
        raise NotImplementedError("This function has not been implemented yet.")
    
    def galactic(self):
        """ Convert the RA and Dec to Galactic latitude and longitude """
        return convert.j2000ToGalactic(self.ra, self.dec)
    

''' This is all experimental 
class Coordinate(object):
    """ A generic coordinate system class. Support n > 0 dimensions. This class is an 'abtract' class,
        and should really only be used in the below subclasses.
    """
    def __init__(self, *args):
        if len(args) == 0: raise ValueError("You must specify at least one coordinate!")
        
        self.coordinates = []
        for angle in args:
            if not isinstance(angle, Angle): raise ValueError("Input not a geometry.Angle() object!")
            self.coordinates.append(angle)

class SphericalCoordinate(Coordinate):
    pass

class CartesianCoordinate(Coordinate):
    pass

class GalacticSphericalCoordinate(SphericalCoordinate):
    pass

class GalacticCartesianCoordinate(CartesianCoordinate):
    pass
'''

# Standalone functions
def subtends(a1,b1,a2,b2,units="radians"):
    """ Calculate the angle subtended by 2 positions on the surface of a sphere.
        
        Parameters
        ----------
        a1 : float, `Angle`
        b1 : float, `Angle`
        a2 : float, `Angle`
        b2 : float, `Angle`
        units : str
            Specify the units for input / output. 
    """
    
    if units.lower() == "degrees":
        a1 = math.radians(a1)
        b1 = math.radians(b1)
        a2 = math.radians(a2)
        b2 = math.radians(b2)
    elif units.lower() == "radians":
        pass
    elif units.lower() == "hours":
        a1 = math.radians(convert.parseHours(a1)*15.)
        b1 = math.radians(convert.parseHours(b1)*15.)
        a2 = math.radians(convert.parseHours(a2)*15.)
        b2 = math.radians(convert.parseHours(b2)*15.)
    else:
        raise IllegalUnitsError("units must be 'radians', 'degrees', or 'hours' -- you entered: {0}".format(units))
    
    x1 = math.cos(a1)*math.cos(b1)
    y1 = math.sin(a1)*math.cos(b1)
    z1 = math.sin(b1)
    
    x2 = math.cos(a2)*math.cos(b2)
    y2 = math.sin(a2)*math.cos(b2)
    z2 = math.sin(b2)
    
    # [APW] Should this return an Angle object, or a float with units specified above? I think for
    #           a standalone function, it should be the latter...
    #theta = Angle.fromDegrees(math.degrees(math.acos(x1*x2+y1*y2+z1*z2)))
    
    if units.lower() == "degrees":
        return math.degrees(math.acos(x1*x2+y1*y2+z1*z2))
    elif units.lower() == "radians":
        return math.acos(x1*x2+y1*y2+z1*z2)
    elif units.lower() == "hours":
        return math.degrees(math.acos(x1*x2+y1*y2+z1*z2))/15.
    else:
        raise IllegalUnitsError("units must be 'radians', 'degrees', or 'hours' -- you entered: {0}".format(units))

if __name__ == "__main__":
    # self.assertEqual(sex2dec(11, 0, 0), 11.0)
    # self.assertAlmostEqual(dec2sex(11.0000000), (11, 0, 0), 9)
    import unittest, sys
    
    # Here are parameters used during the tests
    # --> Should be accurate to pico-arcseconds
    deg = 216.23748211292319
    hrs = deg / 15.0
    rad = math.radians(deg)
    strHrs = "14:24:56.9957071015656"
    strDeg = "216:14:14.935606523484"
    
    angleFromDeg = Angle.fromDegrees(deg)
    angleFromHrs = Angle.fromHours(hrs)
    angleFromRad = Angle.fromRadians(rad)
    angleFromStrHrs = Angle.fromHours(strHrs)

    class TestAngle(unittest.TestCase):
        
        def test_unitsEqual(self):
            
            # Make sure degrees are correct
            self.assertAlmostEqual(angleFromDeg.degrees, deg, 12)
            self.assertAlmostEqual(angleFromHrs.degrees, deg, 12)
            self.assertAlmostEqual(angleFromRad.degrees, deg, 12)
            self.assertAlmostEqual(angleFromStrHrs.degrees, deg, 12)
            
            # Make sure radians are correct
            self.assertAlmostEqual(angleFromDeg.hours, hrs, 12)
            self.assertAlmostEqual(angleFromHrs.hours, hrs, 12)
            self.assertAlmostEqual(angleFromRad.hours, hrs, 12)
            self.assertAlmostEqual(angleFromStrHrs.hours, hrs, 12)
            
            # Make sure hours are correct
            self.assertAlmostEqual(angleFromDeg.radians, rad, 12)
            self.assertAlmostEqual(angleFromHrs.radians, rad, 12)
            self.assertAlmostEqual(angleFromRad.radians, rad, 12)
            self.assertAlmostEqual(angleFromStrHrs.radians, rad, 12)
            
            # Test decimal string degrees are correct
            str_deg = angleFromDeg.string(units="degrees", decimal=True, sep=":", precision=12)
            self.assertEqual(str_deg, angleFromHrs.string(units="degrees", decimal=True, sep=":", precision=12))
            self.assertEqual(str_deg, angleFromRad.string(units="degrees", decimal=True, sep=":", precision=12))
            self.assertEqual(str_deg, angleFromStrHrs.string(units="degrees", decimal=True, sep=":", precision=12))
            
            # Test decimal string hours are correct
            str_hrs = angleFromDeg.string(units="hours", decimal=True, sep=":", precision=12)
            self.assertEqual(str_hrs, angleFromHrs.string(units="hours", decimal=True, sep=":", precision=12))
            self.assertEqual(str_hrs, angleFromRad.string(units="hours", decimal=True, sep=":", precision=12))
            self.assertEqual(str_hrs, angleFromStrHrs.string(units="hours", decimal=True, sep=":", precision=12))
            
            # Test decimal string radians are correct
            str_rad = angleFromDeg.string(units="radians", decimal=True, sep=":", precision=12)
            self.assertEqual(str_rad, angleFromHrs.string(units="radians", decimal=True, sep=":", precision=12))
            self.assertEqual(str_rad, angleFromRad.string(units="radians", decimal=True, sep=":", precision=12))
            self.assertEqual(str_rad, angleFromStrHrs.string(units="radians", decimal=True, sep=":", precision=12))
            
            # Test sexagesimal string degrees are correct
            #self.assertEqual(strDeg, angleFromHrs.string(units="degrees", decimal=False, sep=":", precision=12))
            #self.assertEqual(strDeg, angleFromRad.string(units="degrees", decimal=False, sep=":", precision=12))
            #self.assertEqual(strDeg, angleFromStrHrs.string(units="degrees", decimal=False, sep=":", precision=12))
            
            # Test sexagesimal string hours are correct
            #self.assertEqual(strHrs, angleFromHrs.string(units="hours", decimal=False, sep=":", precision=12))
            #self.assertEqual(strHrs, angleFromRad.string(units="hours", decimal=False, sep=":", precision=12))
            #self.assertEqual(strHrs, angleFromStrHrs.string(units="hours", decimal=False, sep=":", precision=12))
            
        def test_bounds(self):
            boundsAngle = Angle.fromDegrees(deg)
            
            boundsAngle.setBounds(-180, 180, units="degrees")
            boundsAngle.normalize()
            self.assertAlmostEqual(boundsAngle.degrees % 360, deg, 12)
            
            boundsAngle.setBounds(-270,90, units="degrees")
            boundsAngle.normalize()
            self.assertAlmostEqual(boundsAngle.degrees % 360, deg, 12)
            
            boundsAngle.setBounds(-360,0, units="degrees")
            boundsAngle.normalize()
            self.assertAlmostEqual(boundsAngle.degrees % 360, deg, 12)
            
            boundsAngle.setBounds(0,360, units="degrees")
            boundsAngle.normalize()
            self.assertAlmostEqual(boundsAngle.degrees % 360, deg, 12)
    
    unittest.main()<|MERGE_RESOLUTION|>--- conflicted
+++ resolved
@@ -407,14 +407,9 @@
          
     
     def subtends(self, other):
-<<<<<<< HEAD
-        """ Calculate the angle subtended between 2 sets of coordinates on a sphere
-    
-=======
         """ Calculate the angle subtended by two coordinates on a sphere using
             Vincenty's formula.
-
->>>>>>> 7458ad53
+            
             Parameters
             ----------
             other : RADec
